--- conflicted
+++ resolved
@@ -54,12 +54,8 @@
 use kernel::common::cells::{OptionalCell, TakeCell};
 use kernel::hil;
 use kernel::{
-<<<<<<< HEAD
-    AppId, CommandReturn, Driver, ErrorCode, Grant, GrantDefault, ProcessUpcallFactory, Read,
-    ReadWrite, ReadWriteAppSlice, ReturnCode, Upcall,
-=======
-    CommandReturn, Driver, ErrorCode, Grant, ProcessId, Read, ReadWrite, ReadWriteAppSlice, Upcall,
->>>>>>> d44dc913
+    CommandReturn, Driver, ErrorCode, Grant, GrantDefault, ProcessId, ProcessUpcallFactory, Read,
+    ReadWrite, ReadWriteAppSlice, Upcall,
 };
 
 /// Syscall driver number.
@@ -67,18 +63,6 @@
 use crate::virtual_adc::Operation;
 pub const DRIVER_NUM: usize = driver::NUM::Adc as usize;
 
-<<<<<<< HEAD
-=======
-/// Multiplexed ADC syscall driver, used by applications and capsules.
-/// Virtualized, and can be use by multiple applications at the same time;
-/// requests are queued. Does not support continuous or high-speed sampling.
-pub struct AdcVirtualized<'a> {
-    drivers: &'a [&'a dyn hil::adc::AdcChannel],
-    apps: Grant<AppSys>,
-    current_app: OptionalCell<ProcessId>,
-}
-
->>>>>>> d44dc913
 /// ADC syscall driver, used by applications to interact with ADC.
 /// Not currently virtualized: does not share the ADC with other capsules
 /// and only one application can use it at a time. Supports continuous and
@@ -127,7 +111,7 @@
 }
 
 impl GrantDefault for App {
-    fn grant_default(_process_id: AppId, cb_factory: &mut ProcessUpcallFactory) -> App {
+    fn grant_default(_process_id: ProcessId, cb_factory: &mut ProcessUpcallFactory) -> App {
         App {
             app_buf1: ReadWriteAppSlice::default(),
             app_buf2: ReadWriteAppSlice::default(),
@@ -427,7 +411,7 @@
     /// Collect analog samples continuously.
     ///
     /// Fills one "allowed" application buffer at a time and then swaps to
-    /// filling the second buffer. Callbacks occur when the in use "allowed"
+    /// filling the second buffer. Upcalls occur when the in use "allowed"
     /// buffer fills.
     ///
     /// - `channel` - index into `channels` array, which channel to sample
@@ -626,7 +610,7 @@
 }
 
 impl GrantDefault for AppSys {
-    fn grant_default(_process_id: AppId, cb_factory: &mut ProcessUpcallFactory) -> Self {
+    fn grant_default(_process_id: ProcessId, cb_factory: &mut ProcessUpcallFactory) -> Self {
         AppSys {
             callback: cb_factory.build_upcall(0).unwrap(),
             pending_command: false,
@@ -642,7 +626,7 @@
 pub struct AdcVirtualized<'a> {
     drivers: &'a [&'a dyn hil::adc::AdcChannel],
     apps: Grant<AppSys>,
-    current_app: OptionalCell<AppId>,
+    current_app: OptionalCell<ProcessId>,
 }
 
 /// Functions to create, initialize, and interact with the virtualized ADC
@@ -1210,16 +1194,9 @@
             // subscribe to ADC sample done (from all types of sampling)
             0 => {
                 // set callback
-<<<<<<< HEAD
                 let res = self.appid.map_or(Err(ErrorCode::FAIL), |id| {
                     self.apps
                         .enter(*id, |app, _| {
-=======
-                self.appid.map_or(Err((callback, ErrorCode::FAIL)), |id| {
-                    let res = self
-                        .apps
-                        .enter(*id, |app| {
->>>>>>> d44dc913
                             mem::swap(&mut app.callback, &mut callback);
                         })
                         .map_err(|err| {
