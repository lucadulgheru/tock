--- conflicted
+++ resolved
@@ -37,33 +37,33 @@
 use crate::driver;
 pub const DRIVER_NUM: usize = driver::NUM::AnalogComparator as usize;
 
-<<<<<<< HEAD
-use core::cell::RefCell;
-=======
 use core::mem;
 
 use kernel::common::cells::OptionalCell;
->>>>>>> d44dc913
 use kernel::hil;
-use kernel::{CommandReturn, Driver, ErrorCode, Grant, ProcessId, Upcall};
+use kernel::{
+    CommandReturn, Driver, ErrorCode, Grant, GrantDefault, ProcessId, ProcessUpcallFactory, Upcall,
+};
 
 pub struct AnalogComparator<'a, A: hil::analog_comparator::AnalogComparator<'a> + 'a> {
     // Analog Comparator driver
     analog_comparator: &'a A,
     channels: &'a [&'a <A as hil::analog_comparator::AnalogComparator<'a>>::Channel],
 
-<<<<<<< HEAD
-    // App state
-    callback: RefCell<Upcall>,
-=======
     grants: Grant<App>,
     current_process: OptionalCell<ProcessId>,
 }
 
-#[derive(Default)]
 pub struct App {
     callback: Upcall,
->>>>>>> d44dc913
+}
+
+impl GrantDefault for App {
+    fn grant_default(_process_id: ProcessId, cb_factory: &mut ProcessUpcallFactory) -> App {
+        App {
+            callback: cb_factory.build_upcall(0),
+        }
+    }
 }
 
 impl<'a, A: hil::analog_comparator::AnalogComparator<'a>> AnalogComparator<'a, A> {
@@ -76,14 +76,8 @@
             // Analog Comparator driver
             analog_comparator,
             channels,
-<<<<<<< HEAD
-
-            // App state
-            callback: RefCell::new(Upcall::default()),
-=======
             grants: grant,
             current_process: OptionalCell::empty(),
->>>>>>> d44dc913
         }
     }
 
@@ -211,14 +205,10 @@
 {
     /// Upcall to userland, signaling the application
     fn fired(&self, channel: usize) {
-<<<<<<< HEAD
-        self.callback.borrow_mut().schedule(channel, 0, 0);
-=======
         self.current_process.map(|appid| {
             let _ = self.grants.enter(*appid, |app| {
                 app.callback.schedule(channel, 0, 0);
             });
         });
->>>>>>> d44dc913
     }
 }